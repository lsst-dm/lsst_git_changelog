--- conflicted
+++ resolved
@@ -34,12 +34,8 @@
 
 
 class EupsData:
-<<<<<<< HEAD
-    """class to describe data from the EUPS server"""
-=======
     """Retrieve EUPS release data"""
 
->>>>>>> 72234383
     def __init__(self, connections: int = 10):
         """
         :param connections: `int`
@@ -50,9 +46,8 @@
         self._connections = connections
 
     @staticmethod
-<<<<<<< HEAD
     def _process_list(data) -> List[Dict[str, str]]:
-        """
+        """prpcess EUPS .list files and retrieve content
 
         Parameters
         ----------
@@ -63,16 +58,6 @@
         eups data : `List[Dict[str, str]]`
             eups data for a release
 
-=======
-    def _process_list(data: bytes) -> List[Dict[str, str]]:
-        """
-        process a EUPS data file
-        :param data: `bytes`
-            data from URL response
-        :return:
-            List of EUPS product dicts
-            { 'package': package, 'flavor': flavor, 'version': version }
->>>>>>> 72234383
         """
         lines = data.split(b"\n")
         result = list()
@@ -93,7 +78,6 @@
         return result
 
     def _get_url_paths(self) -> List[str]:
-<<<<<<< HEAD
         """retrieve list of .list files on the EUPS server
 
         Returns
@@ -101,12 +85,6 @@
         urls: `List`
             list of EUPS URLS
 
-=======
-        """
-        get list with url of .list files
-        :return: `List[str]`
-            List of URLs
->>>>>>> 72234383
         """
         ext = '.list'
         params = {}
@@ -121,7 +99,6 @@
         return parent
 
     def _download(self, url: str) -> SortedDict:
-<<<<<<< HEAD
         """download an EUPS data file
 
         Parameters
@@ -134,12 +111,6 @@
         content : `SortedDict`
             URL content
 
-=======
-        """
-        download EUPS .list files
-        :param url: `str` URL
-        :return: `SortedDict`
->>>>>>> 72234383
         """
         response = self._connection_mgr.request('GET', url)
         name = url.split('/')[-1].split('.')[0]
@@ -152,7 +123,6 @@
             return SortedDict()
 
     def get_releases(self, release: ReleaseType) -> SortedDict:
-<<<<<<< HEAD
         """get all releases for a specific release type
 
         Parameters
@@ -165,14 +135,6 @@
         releases: `SortedDict`
             sorted dictionary with releases
 
-=======
-        """
-        Retrieve release information from EUPS
-        :param release: `ReleaseType`
-            filter by WEEKLY or REGULAR
-        :return: `SortedDict`
-            EUPS release data
->>>>>>> 72234383
         """
         urls = self._get_url_paths()
         result = SortedDict()
