#
# Developed for the LSST Data Management System.
# This product includes software developed by the LSST Project
# (https://www.lsst.org).
# See the COPYRIGHT file at the top-level directory of this distribution
# for details of code ownership.
#
# This program is free software: you can redistribute it and/or modify
# it under the terms of the GNU General Public License as published by
# the Free Software Foundation, either version 3 of the License, or
# (at your option) any later version.
#
# This program is distributed in the hope that it will be useful,
# but WITHOUT ANY WARRANTY; without even the implied warranty of
# MERCHANTABILITY or FITNESS FOR A PARTICULAR PURPOSE.  See the
# GNU General Public License for more details.
#
# You should have received a copy of the GNU General Public License
# along with this program.  If not, see <https://www.gnu.org/licenses/>.

import logging
from typing import List

from rstcloth import RstCloth

from rstcloth.rstcloth import Table
from sortedcontainers import SortedDict, SortedList
from .tag import Tag
from dateutil.parser import parse

log = logging.getLogger(__name__)


class Writer:
<<<<<<< HEAD
    """class to write RST files"""
=======
    """Create RST output files"""

>>>>>>> 72234383
    def __init__(self, outputdir: str):
        self._outputdir = outputdir

    def write_products(self, products: SortedList, ncols: int = 5) -> None:
<<<<<<< HEAD
        """write a list of all eups products into a table

        Parameters
        ----------
        products: `SortedList[str]`
            sorted list of product names
        ncols: `int`
             (Default value = 5)
             number of table rows

        Returns
        -------

=======
        """
        writes an RST file with a table of EUPS products
        :param products: `SortedList`
            list of EUPS products
        :param ncols: `int`
            table columns
>>>>>>> 72234383
        """
        products_len = len(products)
        url = 'https://github.com/lsst/'
        cols = list()
        r = products_len // ncols + (products_len % ncols) // ncols
        for i in range(r):
            rows = list()
            for j in range(ncols):
                index = i * ncols + j
                if index < products_len:
                    product = products[index]
                    link = f'`{product} <{url}{product}>`_'
                    rows.append(link)
                else:
                    rows.append('')
            cols.append(rows)
        doc = RstCloth(line_width=80)
        doc.h2('Products')
        doc.newline()
        doc.table(['Products', '', '', '', ''], data=cols)
        doc.write(self._outputdir + '/products.rst')

    # this is a workaround for the broken indent in rstcloth tables
    @staticmethod
    def _write_table(doc: RstCloth, header: List, data: List, indent=0) -> None:
<<<<<<< HEAD
        """helper function to write RstCloth tables with indentation

        Parameters
        ----------
        doc : `RstCloth`
            RST document to write to
        header : `List[str]`
            list of table headers
        data : `List[list[str]]`
            row/col data of table
        indent : `int`
             (Default value = 0)
             indent level

        Returns
        -------

=======
        """
        help function to write an RST table
        :param doc: `RstCloth`
            document handle
        :param header: `List`
            table column headers
        :param data: `List`
            table data
        :param indent: `int`
            indent level
>>>>>>> 72234383
        """
        doc.directive('table', indent=indent)
        doc.field('class', 'datatable', indent + 3)
        doc.newline()
        table = Table(header, data)
        for line in table.render().split('\n'):
            doc.content(line, indent + 3, False)

    def write_releases(self, jira: dict, tags: SortedDict, eups_diff: SortedDict) -> None:
<<<<<<< HEAD
        """write RST file with a table of release information

        Parameters
        ----------
        jira: `Dict`
            dictionary with JIRA tickets
        tags: `SortedDict`
            sorted dictionary with tqg data
        eups_diff: `SortedDict` :
            sorted dictionary with added/removed eups packages

        Returns
        -------

=======
        """
        Write release information into an RST file
        :param jira: `dict`
            JIRA data
        :param tags: `SortedDict`
            tag list
        :param eups_diff: `SortedDict`
            added/removed EUPS product by tag
>>>>>>> 72234383
        """
        index = SortedList()
        weekly_flag = False
        summary = RstCloth(line_width=80)
        summary.h2("Summary")
        summary.newline()
        for tag in tags:
            rtag = Tag(tag)
            if rtag in eups_diff \
                    or rtag.rel_name() == 'main' \
                    or rtag.is_weekly():
                index.add(rtag)
        for rtag in reversed(index):
            tag_name = rtag.name()
            date = parse(tags[tag_name]['date']).strftime("%Y-%m-%d %H:%M")
            doc = RstCloth(line_width=80)
            name = rtag.rel_name()
            weekly_flag = rtag.is_weekly()
            # always add weekly tag and main
            pkg_table = list()
            doc.h2(name)
            doc.newline()
            doc.content("Released at %s" % date)
            doc.newline()
            summary.h3(name)
            summary.newline()
            summary.content("Released at %s" % date)
            summary.newline()
            if rtag in eups_diff:
                removed_pkg = eups_diff[rtag]["removed"]
                added_pkg = eups_diff[rtag]["added"]
                removed_len = len(removed_pkg)
                added_len = len(added_pkg)
                max_len = max(removed_len, added_len)
                for i in range(max_len):
                    entry1 = ''
                    entry2 = ''
                    if i < added_len:
                        entry1 = added_pkg[i]
                    if i < removed_len:
                        entry2 = removed_pkg[i]
                    pkg_table.append([entry1, entry2])
                if len(pkg_table) > 0:
                    doc.table(["Added Product(s)", "Removed Products(s)"], data=pkg_table)
                    summary.table(["Added Product(s)", "Removed Products(s)"], data=pkg_table)
                else:
                    doc.content("No products added/removed in this tag")
                    summary.content("No products added/removed in this tag")
                doc.newline()
                summary.newline()
            log.info("Writing %s" % name)
            tickets = tags[tag_name]['tickets']
            ticket_dict = SortedDict()
            row = list()
            for ticket in tickets:
                number = ticket['ticket']
                date = ticket['date'][:-4] + 'Z'
                key = 'DM-' + str(number)
                if key not in jira:
                    continue
                msg = jira[key]
                product = ticket['product']
                if number not in ticket_dict:
                    ticket_dict[number] = (msg, date, [product])
                else:
                    ticket_dict[number][2].append(product)
            for number in ticket_dict:
                entry = ticket_dict[number]
                link = f"`DM-{number} <https://jira.lsstcorp.org/browse/DM-{number}>`_"
                row.append([link, entry[0], entry[1], ', '.join(entry[2])])
            if len(row) > 0:
                self._write_table(doc, ["Ticket", "Description", 'Last Merge', "Product"], row)
                doc.newline()
                self._write_table(summary, ["Ticket", "Description", 'Last Merge', "Product"], row)
                summary.newline()
            else:
                doc.content("No changes in this tag")
                doc.newline()
                summary.content("No changes in this tag")
                summary.newline()
            doc.write(self._outputdir + '/' + name + '.rst')
        summary.write(self._outputdir + '/summary.rst')
        title = 'Releases'
        if weekly_flag:
            title = "Weekly Releases"
        doc = RstCloth()
        doc.h2(title)
        doc.newline()
        doc.directive('toctree')
        doc.field("caption", title, 3)
        doc.field("maxdepth", '1', 3)
        doc.field('hidden', '', 3)
        doc.newline()
        doc.content('summary', 3)
        doc.content('products', 3)
        for i in reversed(index):
            doc.content(i.rel_name(), 3)
        doc.newline()
        doc.content('- :doc:`summary`')
        doc.content('- :doc:`products`')
        for i in reversed(index):
            rel = i.rel_name()
            doc.content(f'- :doc:`{rel}`')
        doc.write(self._outputdir + '/' + '/index.rst')<|MERGE_RESOLUTION|>--- conflicted
+++ resolved
@@ -32,17 +32,12 @@
 
 
 class Writer:
-<<<<<<< HEAD
-    """class to write RST files"""
-=======
     """Create RST output files"""
 
->>>>>>> 72234383
     def __init__(self, outputdir: str):
         self._outputdir = outputdir
 
     def write_products(self, products: SortedList, ncols: int = 5) -> None:
-<<<<<<< HEAD
         """write a list of all eups products into a table
 
         Parameters
@@ -56,14 +51,6 @@
         Returns
         -------
 
-=======
-        """
-        writes an RST file with a table of EUPS products
-        :param products: `SortedList`
-            list of EUPS products
-        :param ncols: `int`
-            table columns
->>>>>>> 72234383
         """
         products_len = len(products)
         url = 'https://github.com/lsst/'
@@ -89,7 +76,6 @@
     # this is a workaround for the broken indent in rstcloth tables
     @staticmethod
     def _write_table(doc: RstCloth, header: List, data: List, indent=0) -> None:
-<<<<<<< HEAD
         """helper function to write RstCloth tables with indentation
 
         Parameters
@@ -107,18 +93,6 @@
         Returns
         -------
 
-=======
-        """
-        help function to write an RST table
-        :param doc: `RstCloth`
-            document handle
-        :param header: `List`
-            table column headers
-        :param data: `List`
-            table data
-        :param indent: `int`
-            indent level
->>>>>>> 72234383
         """
         doc.directive('table', indent=indent)
         doc.field('class', 'datatable', indent + 3)
@@ -128,7 +102,6 @@
             doc.content(line, indent + 3, False)
 
     def write_releases(self, jira: dict, tags: SortedDict, eups_diff: SortedDict) -> None:
-<<<<<<< HEAD
         """write RST file with a table of release information
 
         Parameters
@@ -143,16 +116,6 @@
         Returns
         -------
 
-=======
-        """
-        Write release information into an RST file
-        :param jira: `dict`
-            JIRA data
-        :param tags: `SortedDict`
-            tag list
-        :param eups_diff: `SortedDict`
-            added/removed EUPS product by tag
->>>>>>> 72234383
         """
         index = SortedList()
         weekly_flag = False
